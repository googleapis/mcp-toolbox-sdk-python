--- conflicted
+++ resolved
@@ -11,10 +11,6 @@
 # WITHOUT WARRANTIES OR CONDITIONS OF ANY KIND, either express or implied.
 # See the License for the specific language governing permissions and
 # limitations under the License.
-<<<<<<< HEAD
-import re
-=======
->>>>>>> 827129fd
 import types
 from typing import Any, Callable, Mapping, Optional, Union
 
@@ -82,21 +78,13 @@
         authn_params = identify_required_authn_params(
             authn_params, auth_token_getters.keys()
         )
-<<<<<<< HEAD
         schema.parameters = params
-=======
->>>>>>> 827129fd
 
         tool = ToolboxTool(
             session=self.__session,
             base_url=self.__base_url,
             name=name,
-<<<<<<< HEAD
             schema=schema,
-=======
-            desc=schema.description,
-            params=[p.to_param() for p in params],
->>>>>>> 827129fd
             # create a read-only values for the maps to prevent mutation
             required_authn_params=types.MappingProxyType(authn_params),
             auth_service_token_getters=types.MappingProxyType(auth_token_getters),
