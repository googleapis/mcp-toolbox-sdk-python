--- conflicted
+++ resolved
@@ -25,12 +25,7 @@
     MCP_v20250618 = "2025-06-18"
     MCP_v20250326 = "2025-03-26"
     MCP_v20241105 = "2024-11-05"
-<<<<<<< HEAD
-    MCP_LATEST = MCP_v20250618
-    MCP = MCP_LATEST
-=======
     MCP = MCP_v20250618
->>>>>>> c6460940
 
     @staticmethod
     def get_supported_mcp_versions() -> list[str]:
