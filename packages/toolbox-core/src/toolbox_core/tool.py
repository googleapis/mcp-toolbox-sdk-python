--- conflicted
+++ resolved
@@ -82,19 +82,12 @@
 
         # the following properties are set to help anyone that might inspect it determine usage
         self.__name__ = name
-<<<<<<< HEAD
-        self.__doc__ = desc
-        self.__signature__ = Signature(parameters=params, return_annotation=str)
-        self.__annotations__ = {p.name: p.annotation for p in params}
-        self.__qualname__ = f"{self.__class__.__qualname__}.{name}"
-=======
         self.__doc__ = create_docstring(self.__description, self.__params)
         self.__signature__ = Signature(
             parameters=inspect_type_params, return_annotation=str
         )
         self.__annotations__ = {p.name: p.annotation for p in inspect_type_params}
-        # TODO: self.__qualname__ ??
->>>>>>> 6164b09d
+        self.__qualname__ = f"{self.__class__.__qualname__}.{name}"
 
         # map of parameter name to auth service required by it
         self.__required_authn_params = required_authn_params
