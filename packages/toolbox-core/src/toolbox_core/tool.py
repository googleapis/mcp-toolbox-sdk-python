# Copyright 2025 Google LLC
#
# Licensed under the Apache License, Version 2.0 (the "License");
# you may not use this file except in compliance with the License.
# You may obtain a copy of the License at
#
#     http://www.apache.org/licenses/LICENSE-2.0
#
# Unless required by applicable law or agreed to in writing, software
# distributed under the License is distributed on an "AS IS" BASIS,
# WITHOUT WARRANTIES OR CONDITIONS OF ANY KIND, either express or implied.
# See the License for the specific language governing permissions and
# limitations under the License.


import asyncio
import types
from inspect import Signature
<<<<<<< HEAD
from typing import Any, Callable, Iterable, Mapping, Optional, Union
=======
from typing import (
    Any,
    Callable,
    Iterable,
    Mapping,
    Optional,
    Sequence,
    Union,
)
>>>>>>> 5cc8978a

from aiohttp import ClientSession

from toolbox_core.protocol import ParameterSchema


class ToolboxTool:
    """
    A callable proxy object representing a specific tool on a remote Toolbox server.

    Instances of this class behave like asynchronous functions. When called, they
    send a request to the corresponding tool's endpoint on the Toolbox server with
    the provided arguments.

    It utilizes Python's introspection features (`__name__`, `__doc__`,
    `__signature__`, `__annotations__`) so that standard tools like `help()`
    and `inspect` work as expected.
    """

    def __init__(
        self,
        session: ClientSession,
        base_url: str,
        name: str,
        description: str,
        params: Sequence[ParameterSchema],
        required_authn_params: Mapping[str, list[str]],
        auth_service_token_getters: Mapping[str, Callable[[], str]],
        bound_params: Mapping[str, Union[Callable[[], Any], Any]],
    ):
        """
        Initializes a callable that will trigger the tool invocation through the
        Toolbox server.

        Args:
            session: The `aiohttp.ClientSession` used for making API requests.
            base_url: The base URL of the Toolbox server API.
            name: The name of the remote tool.
            description: The description of the remote tool.
            params: The args of the tool.
            required_authn_params: A dict of required authenticated parameters to a list
                of services that provide values for them.
            auth_service_token_getters: A dict of authService -> token (or callables that
                produce a token)
            bound_params: A mapping of parameter names to bind to specific values or
                callables that are called to produce values as needed.
        """
        # used to invoke the toolbox API
        self.__session: ClientSession = session
        self.__base_url: str = base_url
        self.__url = f"{base_url}/api/tool/{name}/invoke"
        self.__description = description
        self.__params = params
        inspect_type_params = [param.to_param() for param in self.__params]

        # the following properties are set to help anyone that might inspect it determine usage
        self.__name__ = name
        self.__doc__ = self._create_docstring()
        self.__signature__ = Signature(
            parameters=inspect_type_params, return_annotation=str
        )
        self.__annotations__ = {p.name: p.annotation for p in inspect_type_params}
        # TODO: self.__qualname__ ??

        # map of parameter name to auth service required by it
        self.__required_authn_params = required_authn_params
        # map of authService -> token_getter
        self.__auth_service_token_getters = auth_service_token_getters
        # map of parameter name to value (or callable that produces that value)
        self.__bound_parameters = bound_params

    def _create_docstring(self) -> str:
        """Convert a tool schema into its function docstring"""
        docstring = self.__description
        if not self.__params:
            return docstring
        docstring += "\n\nArgs:"
        for p in self.__params:
            docstring += (
                f"\n    {p.name} ({p.to_param().annotation.__name__}): {p.description}"
            )
        return docstring

    def __copy(
        self,
        session: Optional[ClientSession] = None,
        base_url: Optional[str] = None,
        name: Optional[str] = None,
        description: Optional[str] = None,
        params: Optional[Sequence[ParameterSchema]] = None,
        required_authn_params: Optional[Mapping[str, list[str]]] = None,
        auth_service_token_getters: Optional[Mapping[str, Callable[[], str]]] = None,
        bound_params: Optional[Mapping[str, Union[Callable[[], Any], Any]]] = None,
    ) -> "ToolboxTool":
        """
        Creates a copy of the ToolboxTool, overriding specific fields.

        Args:
            session: The `aiohttp.ClientSession` used for making API requests.
            base_url: The base URL of the Toolbox server API.
            name: The name of the remote tool.
            description: The description of the remote tool.
            params: The args of the tool.
            required_authn_params: A dict of required authenticated parameters that need
                a auth_service_token_getter set for them yet.
            auth_service_token_getters: A dict of authService -> token (or callables
                that produce a token)
            bound_params: A mapping of parameter names to bind to specific values or
                callables that are called to produce values as needed.

        """
        check = lambda val, default: val if val is not None else default
        return ToolboxTool(
            session=check(session, self.__session),
            base_url=check(base_url, self.__base_url),
            name=check(name, self.__name__),
            description=check(description, self.__description),
            params=check(params, self.__params),
            required_authn_params=check(
                required_authn_params, self.__required_authn_params
            ),
            auth_service_token_getters=check(
                auth_service_token_getters, self.__auth_service_token_getters
            ),
            bound_params=check(bound_params, self.__bound_parameters),
        )

    async def __call__(self, *args: Any, **kwargs: Any) -> str:
        """
        Asynchronously calls the remote tool with the provided arguments.

        Validates arguments against the tool's signature, then sends them
        as a JSON payload in a POST request to the tool's invoke URL.

        Args:
            *args: Positional arguments for the tool.
            **kwargs: Keyword arguments for the tool.

        Returns:
            The string result returned by the remote tool execution.
        """

        # check if any auth services need to be specified yet
        if len(self.__required_authn_params) > 0:
            # Gather all the required auth services into a set
            req_auth_services = set()
            for s in self.__required_authn_params.values():
                req_auth_services.update(s)
            raise Exception(
                f"One or more of the following authn services are required to invoke this tool: {','.join(req_auth_services)}"
            )

        # validate inputs to this call using the signature
        all_args = self.__signature__.bind(*args, **kwargs)
        all_args.apply_defaults()  # Include default values if not provided
        payload = all_args.arguments

        # Perform argument type checks using pydantic
        model = self.__schema.to_pydantic_model()
        model.model_validate(payload)

        # apply bounded parameters
        for param, value in self.__bound_parameters.items():
            if asyncio.iscoroutinefunction(value):
                value = await value()
            elif callable(value):
                value = value()
            payload[param] = value

        # create headers for auth services
        headers = {}
        for auth_service, token_getter in self.__auth_service_token_getters.items():
            headers[f"{auth_service}_token"] = token_getter()

        async with self.__session.post(
            self.__url,
            json=payload,
            headers=headers,
        ) as resp:
            body = await resp.json()
            if resp.status < 200 or resp.status >= 300:
                err = body.get("error", f"unexpected status from server: {resp.status}")
                raise Exception(err)
        return body.get("result", body)

    def add_auth_token_getters(
        self,
        auth_token_getters: Mapping[str, Callable[[], str]],
    ) -> "ToolboxTool":
        """
        Registers an auth token getter function that is used for AuthServices when tools
        are invoked.

        Args:
            auth_token_getters: A mapping of authentication service names to
                callables that return the corresponding authentication token.

        Returns:
            A new ToolboxTool instance with the specified authentication token
            getters registered.
        """

        # throw an error if the authentication source is already registered
        existing_services = self.__auth_service_token_getters.keys()
        incoming_services = auth_token_getters.keys()
        duplicates = existing_services & incoming_services
        if duplicates:
            raise ValueError(
                f"Authentication source(s) `{', '.join(duplicates)}` already registered in tool `{self.__name__}`."
            )

        # create a read-only updated value for new_getters
        new_getters = types.MappingProxyType(
            dict(self.__auth_service_token_getters, **auth_token_getters)
        )
        # create a read-only updated for params that are still required
        new_req_authn_params = types.MappingProxyType(
            identify_required_authn_params(
                self.__required_authn_params, auth_token_getters.keys()
            )
        )

        return self.__copy(
            auth_service_token_getters=new_getters,
            required_authn_params=new_req_authn_params,
        )

    def bind_parameters(
        self, bound_params: Mapping[str, Union[Callable[[], Any], Any]]
    ) -> "ToolboxTool":
        """
        Binds parameters to values or callables that produce values.

         Args:
             bound_params: A mapping of parameter names to values or callables that
                 produce values.

         Returns:
             A new ToolboxTool instance with the specified parameters bound.
        """
        param_names = set(p.name for p in self.__params)
        for name in bound_params.keys():
            if name not in param_names:
                raise Exception(f"unable to bind parameters: no parameter named {name}")

        new_params = []
        for p in self.__params:
            if p.name not in bound_params:
                new_params.append(p)
        all_bound_params = dict(self.__bound_parameters)
        all_bound_params.update(bound_params)

        return self.__copy(
            params=new_params,
            bound_params=types.MappingProxyType(all_bound_params),
        )


def identify_required_authn_params(
    req_authn_params: Mapping[str, list[str]], auth_service_names: Iterable[str]
) -> dict[str, list[str]]:
    """
    Identifies authentication parameters that are still required; because they
        not covered by the provided `auth_service_names`.

        Args:
            req_authn_params: A mapping of parameter names to sets of required
                authentication services.
            auth_service_names: An iterable of authentication service names for which
                token getters are available.

    Returns:
        A new dictionary representing the subset of required authentication parameters
        that are not covered by the provided `auth_services`.
    """
    required_params = {}  # params that are still required with provided auth_services
    for param, services in req_authn_params.items():
        # if we don't have a token_getter for any of the services required by the param,
        # the param is still required
        required = not any(s in services for s in auth_service_names)
        if required:
            required_params[param] = services
    return required_params<|MERGE_RESOLUTION|>--- conflicted
+++ resolved
@@ -16,9 +16,6 @@
 import asyncio
 import types
 from inspect import Signature
-<<<<<<< HEAD
-from typing import Any, Callable, Iterable, Mapping, Optional, Union
-=======
 from typing import (
     Any,
     Callable,
@@ -28,7 +25,6 @@
     Sequence,
     Union,
 )
->>>>>>> 5cc8978a
 
 from aiohttp import ClientSession
 
