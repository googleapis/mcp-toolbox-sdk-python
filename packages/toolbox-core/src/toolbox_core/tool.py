--- conflicted
+++ resolved
@@ -14,24 +14,15 @@
 
 
 import asyncio
-<<<<<<< HEAD
-import copy
-import types
-from inspect import Signature
-=======
 import types
 from inspect import Parameter, Signature
->>>>>>> 827129fd
 from typing import (
     Any,
     Callable,
     Iterable,
     Mapping,
     Optional,
-<<<<<<< HEAD
-=======
     Sequence,
->>>>>>> 827129fd
     Union,
 )
 
@@ -58,12 +49,7 @@
         session: ClientSession,
         base_url: str,
         name: str,
-<<<<<<< HEAD
         schema: ToolSchema,
-=======
-        desc: str,
-        params: Sequence[Parameter],
->>>>>>> 827129fd
         required_authn_params: Mapping[str, list[str]],
         auth_service_token_getters: Mapping[str, Callable[[], str]],
         bound_params: Mapping[str, Union[Callable[[], Any], Any]],
@@ -76,13 +62,7 @@
             session: The `aiohttp.ClientSession` used for making API requests.
             base_url: The base URL of the Toolbox server API.
             name: The name of the remote tool.
-<<<<<<< HEAD
             schema: The schema of the tool.
-=======
-            desc: The description of the remote tool (used as its docstring).
-            params: A list of `inspect.Parameter` objects defining the tool's
-                arguments and their types/defaults.
->>>>>>> 827129fd
             required_authn_params: A dict of required authenticated parameters to a list
                 of services that provide values for them.
             auth_service_token_getters: A dict of authService -> token (or callables that
@@ -97,13 +77,8 @@
         self.__base_url: str = base_url
         self.__url = f"{base_url}/api/tool/{name}/invoke"
 
-<<<<<<< HEAD
         self.__params = [param.to_param() for param in schema.parameters]
         self.__schema = schema
-=======
-        self.__desc = desc
-        self.__params = params
->>>>>>> 827129fd
 
         # the following properties are set to help anyone that might inspect it determine usage
         self.__name__ = name
@@ -119,7 +94,6 @@
         # map of parameter name to value (or callable that produces that value)
         self.__bound_parameters = bound_params
 
-<<<<<<< HEAD
     @staticmethod
     def _schema_to_docstring(schema: ToolSchema) -> str:
         """Convert a tool schema into its function docstring"""
@@ -131,19 +105,12 @@
             docstring += f"\n    {p.name} ({p.type}): {p.description}"
         return docstring
 
-=======
->>>>>>> 827129fd
     def __copy(
         self,
         session: Optional[ClientSession] = None,
         base_url: Optional[str] = None,
         name: Optional[str] = None,
-<<<<<<< HEAD
         schema: Optional[ToolSchema] = None,
-=======
-        desc: Optional[str] = None,
-        params: Optional[list[Parameter]] = None,
->>>>>>> 827129fd
         required_authn_params: Optional[Mapping[str, list[str]]] = None,
         auth_service_token_getters: Optional[Mapping[str, Callable[[], str]]] = None,
         bound_params: Optional[Mapping[str, Union[Callable[[], Any], Any]]] = None,
@@ -155,13 +122,7 @@
             session: The `aiohttp.ClientSession` used for making API requests.
             base_url: The base URL of the Toolbox server API.
             name: The name of the remote tool.
-<<<<<<< HEAD
             schema: The schema of the tool.
-=======
-            desc: The description of the remote tool (used as its docstring).
-            params: A list of `inspect.Parameter` objects defining the tool's
-                arguments and their types/defaults.
->>>>>>> 827129fd
             required_authn_params: A dict of required authenticated parameters that need
                 a auth_service_token_getter set for them yet.
             auth_service_token_getters: A dict of authService -> token (or callables
@@ -175,12 +136,7 @@
             session=check(session, self.__session),
             base_url=check(base_url, self.__base_url),
             name=check(name, self.__name__),
-<<<<<<< HEAD
             schema=check(schema, self.__schema),
-=======
-            desc=check(desc, self.__desc),
-            params=check(params, self.__params),
->>>>>>> 827129fd
             required_authn_params=check(
                 required_authn_params, self.__required_authn_params
             ),
@@ -281,7 +237,6 @@
             )
         )
 
-<<<<<<< HEAD
         # Update tool params in schema
         new_schema = copy.deepcopy(self.__schema)
         for param in new_schema.parameters:
@@ -290,9 +245,6 @@
 
         return self.__copy(
             schema=new_schema,
-=======
-        return self.__copy(
->>>>>>> 827129fd
             auth_service_token_getters=new_getters,
             required_authn_params=new_req_authn_params,
         )
@@ -310,16 +262,11 @@
          Returns:
              A new ToolboxTool instance with the specified parameters bound.
         """
-<<<<<<< HEAD
         param_names = set(p.name for p in self.__schema.parameters)
-=======
-        param_names = set(p.name for p in self.__params)
->>>>>>> 827129fd
         for name in bound_params.keys():
             if name not in param_names:
                 raise Exception(f"unable to bind parameters: no parameter named {name}")
 
-<<<<<<< HEAD
         # Update tool params in schema
         new_schema = copy.deepcopy(self.__schema)
         for param in new_schema.parameters:
@@ -331,19 +278,6 @@
             bound_params=types.MappingProxyType(
                 dict(self.__bound_parameters, **bound_params)
             ),
-=======
-        new_params = []
-        for p in self.__params:
-            if p.name not in bound_params:
-                new_params.append(p)
-
-        all_bound_params = dict(self.__bound_parameters)
-        all_bound_params.update(bound_params)
-
-        return self.__copy(
-            params=new_params,
-            bound_params=types.MappingProxyType(all_bound_params),
->>>>>>> 827129fd
         )
 
 
