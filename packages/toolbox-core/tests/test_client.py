# Copyright 2025 Google LLC
#
# Licensed under the Apache License, Version 2.0 (the "License");
# you may not use this file except in compliance with the License.
# You may obtain a copy of the License at
#
#     http://www.apache.org/licenses/LICENSE-2.0
#
# Unless required by applicable law or agreed to in writing, software
# distributed under the License is distributed on an "AS IS" BASIS,
# WITHOUT WARRANTIES OR CONDITIONS OF ANY KIND, either express or implied.
# See the License for the specific language governing permissions and
# limitations under the License.


import inspect
from typing import Mapping, Optional
from unittest.mock import AsyncMock

import pytest
from pytest import FixtureRequest

from toolbox_core.client import ToolboxClient
from toolbox_core.itransport import ITransport
from toolbox_core.protocol import ManifestSchema, ParameterSchema, ToolSchema

TEST_BASE_URL = "http://toolbox.example.com"


class MockTransport(ITransport):
    """A mock transport for testing the ToolboxClient."""

    def __init__(self, base_url: str):
        self._base_url = base_url
        self.tool_get_mock = AsyncMock()
        self.tools_list_mock = AsyncMock()
        self.tool_invoke_mock = AsyncMock()
        self.close_mock = AsyncMock()

    @property
    def base_url(self) -> str:
        return self._base_url

    async def tool_get(
        self, tool_name: str, headers: Optional[Mapping[str, str]] = None
    ) -> ManifestSchema:
        return await self.tool_get_mock(tool_name, headers)

    async def tools_list(
        self,
        toolset_name: Optional[str] = None,
        headers: Optional[Mapping[str, str]] = None,
    ) -> ManifestSchema:
        return await self.tools_list_mock(toolset_name, headers)

    async def tool_invoke(
        self, tool_name: str, arguments: dict, headers: Mapping[str, str]
    ) -> str:
        return await self.tool_invoke_mock(tool_name, arguments, headers)

    async def close(self):
        await self.close_mock()


@pytest.fixture
def mock_transport() -> MockTransport:
    """Provides a mock transport instance."""
    return MockTransport(TEST_BASE_URL)


@pytest.fixture()
def test_tool_str():
    return ToolSchema(
        description="Test Tool with String input",
        parameters=[
            ParameterSchema(
                name="param1", type="string", description="Description of Param1"
            )
        ],
    )


@pytest.fixture()
def test_tool_int_bool():
    return ToolSchema(
        description="Test Tool with Int, Bool",
        parameters=[
            ParameterSchema(name="argA", type="integer", description="Argument A"),
            ParameterSchema(name="argB", type="boolean", description="Argument B"),
        ],
    )


@pytest.fixture()
def test_tool_auth():
    return ToolSchema(
        description="Test Tool with Int,Bool+Auth",
        parameters=[
            ParameterSchema(name="argA", type="integer", description="Argument A"),
            ParameterSchema(
                name="argB",
                type="boolean",
                description="Argument B",
                authSources=["my-auth-service"],
            ),
        ],
    )


@pytest.fixture
def tool_schema_minimal():
    """A tool with no parameters, no auth."""
    return ToolSchema(
        description="Minimal Test Tool",
        parameters=[],
    )


@pytest.fixture
def tool_schema_requires_auth_X():
    """A tool requiring 'auth_service_X'."""
    return ToolSchema(
        description="Tool Requiring Auth X",
        parameters=[
            ParameterSchema(
                name="auth_param_X",
                type="string",
                description="Auth X Token",
                authSources=["auth_service_X"],
            ),
            ParameterSchema(name="data", type="string", description="Some data"),
        ],
    )


@pytest.fixture
def tool_schema_with_param_P():
    """A tool with a specific parameter 'param_P'."""
    return ToolSchema(
        description="Tool with Parameter P",
        parameters=[
            ParameterSchema(name="param_P", type="string", description="Parameter P"),
        ],
    )


@pytest.mark.asyncio
async def test_load_tool_success(mock_transport, test_tool_str):
    """
    Tests successfully loading a tool when the transport returns a valid manifest.
    """
    TOOL_NAME = "test_tool_1"
    manifest = ManifestSchema(serverVersion="0.0.0", tools={TOOL_NAME: test_tool_str})
    mock_transport.tool_get_mock.return_value = manifest
    mock_transport.tool_invoke_mock.return_value = "ok"

    async with ToolboxClient(TEST_BASE_URL) as client:
        client._ToolboxClient__transport = mock_transport
        loaded_tool = await client.load_tool(TOOL_NAME)

        assert callable(loaded_tool)
        assert loaded_tool.__name__ == TOOL_NAME
        expected_description = (
            test_tool_str.description
            + "\n\nArgs:\n    param1 (str): Description of Param1"
        )
        assert loaded_tool.__doc__ == expected_description

        sig = inspect.signature(loaded_tool)
        assert list(sig.parameters.keys()) == [p.name for p in test_tool_str.parameters]

        assert await loaded_tool("some value") == "ok"
        mock_transport.tool_get_mock.assert_awaited_once_with(TOOL_NAME, {})
        mock_transport.tool_invoke_mock.assert_awaited_once_with(
            TOOL_NAME, {"param1": "some value"}, {}
        )


@pytest.mark.asyncio
async def test_load_toolset_success(mock_transport, test_tool_str, test_tool_int_bool):
    """Tests successfully loading a toolset with multiple tools."""
    TOOLSET_NAME = "my_toolset"
    TOOL1 = "tool1"
    TOOL2 = "tool2"
    manifest = ManifestSchema(
        serverVersion="0.0.0", tools={TOOL1: test_tool_str, TOOL2: test_tool_int_bool}
    )
    mock_transport.tools_list_mock.return_value = manifest

    async with ToolboxClient(TEST_BASE_URL) as client:
        client._ToolboxClient__transport = mock_transport
        tools = await client.load_toolset(TOOLSET_NAME)

        assert isinstance(tools, list)
        assert len(tools) == len(manifest.tools)
        assert {t.__name__ for t in tools} == manifest.tools.keys()
        mock_transport.tools_list_mock.assert_awaited_once_with(TOOLSET_NAME, {})


@pytest.mark.asyncio
async def test_invoke_tool_server_error(mock_transport, test_tool_str):
    """Tests that invoking a tool raises an Exception when the transport raises an error."""
    TOOL_NAME = "server_error_tool"
    ERROR_MESSAGE = "Simulated Server Error"
    manifest = ManifestSchema(serverVersion="0.0.0", tools={TOOL_NAME: test_tool_str})
    mock_transport.tool_get_mock.return_value = manifest
    mock_transport.tool_invoke_mock.side_effect = Exception(ERROR_MESSAGE)

    async with ToolboxClient(TEST_BASE_URL) as client:
        client._ToolboxClient__transport = mock_transport
        loaded_tool = await client.load_tool(TOOL_NAME)

        with pytest.raises(Exception, match=ERROR_MESSAGE):
            await loaded_tool(param1="some input")


@pytest.mark.asyncio
async def test_load_tool_not_found_in_manifest(mock_transport, test_tool_str):
    """
    Tests that load_tool raises an Exception when the requested tool name is not
    found in the manifest returned by the server.
    """
    ACTUAL_TOOL_IN_MANIFEST = "actual_tool_abc"
    REQUESTED_TOOL_NAME = "non_existent_tool_xyz"
    mismatched_manifest = ManifestSchema(
        serverVersion="0.0.0", tools={ACTUAL_TOOL_IN_MANIFEST: test_tool_str}
    )
    mock_transport.tool_get_mock.return_value = mismatched_manifest

    async with ToolboxClient(TEST_BASE_URL) as client:
        client._ToolboxClient__transport = mock_transport
        with pytest.raises(
            ValueError, match=f"Tool '{REQUESTED_TOOL_NAME}' not found!"
        ):
            await client.load_tool(REQUESTED_TOOL_NAME)

    mock_transport.tool_get_mock.assert_awaited_once_with(REQUESTED_TOOL_NAME, {})


class TestAuth:
    @pytest.fixture
    def expected_header(self):
        return "some_token_for_testing"

    @pytest.fixture
    def tool_name(self):
        return "tool1"

    @pytest.fixture
    def mock_transport_auth(self, test_tool_auth, tool_name, expected_header):
        transport = MockTransport(TEST_BASE_URL)
        manifest = ManifestSchema(
            serverVersion="0.0.0", tools={tool_name: test_tool_auth}
        )
        transport.tool_get_mock.return_value = manifest

        async def invoke_checker(t_name, args, headers):
            assert headers.get("my-auth-service_token") == expected_header
            return "{}"

        transport.tool_invoke_mock.side_effect = invoke_checker
        return transport

    @pytest.mark.asyncio
    async def test_auth_with_load_tool_success(
        self, tool_name, expected_header, mock_transport_auth
    ):
        """Tests 'load_tool' with auth token is specified."""

        def token_handler():
            return expected_header

        async with ToolboxClient(TEST_BASE_URL) as client:
            client._ToolboxClient__transport = mock_transport_auth
            tool = await client.load_tool(
                tool_name, auth_token_getters={"my-auth-service": token_handler}
            )
            await tool(5)
            mock_transport_auth.tool_invoke_mock.assert_awaited_once()

    @pytest.mark.asyncio
    async def test_auth_with_add_token_success(
        self, tool_name, expected_header, mock_transport_auth
    ):
        """Tests 'add_auth_token_getters' with auth token is specified."""

        def token_handler():
            return expected_header

        async with ToolboxClient(TEST_BASE_URL) as client:
            client._ToolboxClient__transport = mock_transport_auth
            tool = await client.load_tool(tool_name)
            tool = tool.add_auth_token_getters({"my-auth-service": token_handler})
            await tool(5)
            mock_transport_auth.tool_invoke_mock.assert_awaited_once()

    @pytest.mark.asyncio
    async def test_auth_with_load_tool_fail_no_token(
        self, tool_name, mock_transport_auth
    ):
        """Tests 'load_tool' without required auth token fails."""
        async with ToolboxClient(TEST_BASE_URL) as client:
            client._ToolboxClient__transport = mock_transport_auth
            tool = await client.load_tool(tool_name)
            with pytest.raises(Exception):
                await tool(5)
            mock_transport_auth.tool_invoke_mock.assert_not_called()

    @pytest.mark.asyncio
    async def test_add_auth_token_getters_duplicate_fail(
        self, tool_name, mock_transport_auth
    ):
        """
        Tests that adding a duplicate auth token getter raises ValueError.
        """
        AUTH_SERVICE = "my-auth-service"
        async with ToolboxClient(TEST_BASE_URL) as client:
            client._ToolboxClient__transport = mock_transport_auth
            tool = await client.load_tool(tool_name)
            authed_tool = tool.add_auth_token_getters({AUTH_SERVICE: lambda: "token1"})
            with pytest.raises(
                ValueError,
                match=f"Authentication source\\(s\\) `{AUTH_SERVICE}` already registered in tool `{tool_name}`.",
            ):
                authed_tool.add_auth_token_getters({AUTH_SERVICE: lambda: "token2"})

    @pytest.mark.asyncio
    async def test_add_auth_token_getters_missing_fail(
        self, tool_name, mock_transport_auth
    ):
        """
        Tests that adding a missing auth token getter raises ValueError.
        """
        AUTH_SERVICE = "xmy-auth-service"
        async with ToolboxClient(TEST_BASE_URL) as client:
            client._ToolboxClient__transport = mock_transport_auth
            tool = await client.load_tool(tool_name)
            with pytest.raises(
                ValueError,
                match=f"Authentication source\\(s\\) `{AUTH_SERVICE}` unused by tool `{tool_name}`.",
            ):
                tool.add_auth_token_getters({AUTH_SERVICE: lambda: "token"})

    @pytest.mark.asyncio
    async def test_constructor_getters_missing_fail(
        self, tool_name, mock_transport_auth
    ):
        """
        Tests that providing a missing auth token getter in constructor raises ValueError.
        """
        AUTH_SERVICE = "xmy-auth-service"
        async with ToolboxClient(TEST_BASE_URL) as client:
            client._ToolboxClient__transport = mock_transport_auth
            with pytest.raises(
                ValueError,
                match=f"Validation failed for tool '{tool_name}': unused auth tokens: {AUTH_SERVICE}.",
            ):
                await client.load_tool(
                    tool_name, auth_token_getters={AUTH_SERVICE: lambda: "token"}
                )


class TestValidation:
    """Tests related to the bound_params and auth token validation functionality."""

    @pytest.mark.asyncio
    async def test_load_tool_with_bound_param_success(
        self, mock_transport, tool_schema_with_param_P
    ):
        """Tests loading a tool with a successfully bound parameter."""
        TOOL_NAME = "tool_with_p"
        BOUND_VALUE = "this_is_bound"
        manifest = ManifestSchema(
            serverVersion="0.0.0", tools={TOOL_NAME: tool_schema_with_param_P}
        )
        mock_transport.tool_get_mock.return_value = manifest

        async with ToolboxClient(TEST_BASE_URL) as client:
            client._ToolboxClient__transport = mock_transport
            tool = await client.load_tool(
                TOOL_NAME, bound_params={"param_P": BOUND_VALUE}
            )

            # The bound parameter should no longer be in the signature
            assert "param_P" not in inspect.signature(tool).parameters
            # Invoking the tool should not require the bound parameter
            await tool()
            mock_transport.tool_invoke_mock.assert_awaited_once_with(
                TOOL_NAME, {"param_P": BOUND_VALUE}, {}
            )

    @pytest.mark.asyncio
    async def test_load_tool_with_unused_bound_param_fail(
        self, mock_transport, tool_schema_minimal
    ):
        """Tests that load_tool fails if a bound_param is unused."""
        TOOL_NAME = "minimal_tool"
        manifest = ManifestSchema(
            serverVersion="0.0.0", tools={TOOL_NAME: tool_schema_minimal}
        )
        mock_transport.tool_get_mock.return_value = manifest

        async with ToolboxClient(TEST_BASE_URL) as client:
            client._ToolboxClient__transport = mock_transport
            with pytest.raises(
                ValueError,
                match=f"Validation failed for tool '{TOOL_NAME}': unused bound parameters: unused_param.",
            ):
                await client.load_tool(
                    TOOL_NAME, bound_params={"unused_param": "some_value"}
                )

    @pytest.mark.asyncio
    async def test_load_toolset_strict_with_partially_used_bound_param_fail(
        self, mock_transport, tool_schema_with_param_P, tool_schema_minimal
    ):
        """Tests that load_toolset fails in strict mode if a bound_param is only used by some tools."""
        TOOL_P = "tool_with_p"
        TOOL_MIN = "minimal_tool"
        manifest = ManifestSchema(
            serverVersion="0.0.0",
            tools={TOOL_P: tool_schema_with_param_P, TOOL_MIN: tool_schema_minimal},
        )
        mock_transport.tools_list_mock.return_value = manifest

        async with ToolboxClient(TEST_BASE_URL) as client:
            client._ToolboxClient__transport = mock_transport
            with pytest.raises(
                ValueError,
                match=f"Validation failed for tool '{TOOL_MIN}': unused bound parameters: param_P.",
            ):
                await client.load_toolset(
                    bound_params={"param_P": "some_value"}, strict=True
                )

    @pytest.mark.asyncio
    async def test_load_toolset_non_strict_with_unused_bound_param_fail(
        self, mock_transport, tool_schema_minimal
    ):
        """Tests that load_toolset fails in non-strict mode if a bound_param is used by no tools."""
        manifest = ManifestSchema(
            serverVersion="0.0.0", tools={"tool1": tool_schema_minimal}
        )
        mock_transport.tools_list_mock.return_value = manifest
        TOOLSET_NAME = "my_set"

        async with ToolboxClient(TEST_BASE_URL) as client:
            client._ToolboxClient__transport = mock_transport
            with pytest.raises(
                ValueError,
                match=f"Validation failed for toolset '{TOOLSET_NAME}': unused bound parameters could not be applied to any tool: param_Z.",
            ):
                await client.load_toolset(
                    TOOLSET_NAME, bound_params={"param_Z": "some_value"}
                )

    @pytest.mark.asyncio
    async def test_load_toolset_strict_with_partially_used_auth_fail(
        self, mock_transport, tool_schema_requires_auth_X, tool_schema_minimal
    ):
        """Tests that load_toolset fails in strict mode if an auth token is only used by some tools."""
        TOOL_AUTH = "tool_with_auth"
        TOOL_MIN = "minimal_tool"
        manifest = ManifestSchema(
            serverVersion="0.0.0",
            tools={
                TOOL_AUTH: tool_schema_requires_auth_X,
                TOOL_MIN: tool_schema_minimal,
            },
        )
        mock_transport.tools_list_mock.return_value = manifest

        async with ToolboxClient(TEST_BASE_URL) as client:
            client._ToolboxClient__transport = mock_transport
            with pytest.raises(
                ValueError,
                match=f"Validation failed for tool '{TOOL_MIN}': unused auth tokens: auth_service_X.",
            ):
                await client.load_toolset(
                    auth_token_getters={"auth_service_X": lambda: "token"}, strict=True
                )

    @pytest.mark.asyncio
    async def test_load_toolset_non_strict_with_unused_auth_fail(
        self, mock_transport, tool_schema_minimal
    ):
        """Tests that load_toolset fails in non-strict mode if an auth token is used by no tools."""
        manifest = ManifestSchema(
            serverVersion="0.0.0", tools={"tool1": tool_schema_minimal}
        )
        mock_transport.tools_list_mock.return_value = manifest
        TOOLSET_NAME = "my_set"

        async with ToolboxClient(TEST_BASE_URL) as client:
            client._ToolboxClient__transport = mock_transport
            with pytest.raises(
                ValueError,
                match=f"Validation failed for toolset '{TOOLSET_NAME}': unused auth tokens could not be applied to any tool: auth_service_Z.",
            ):
                await client.load_toolset(
                    TOOLSET_NAME,
                    auth_token_getters={"auth_service_Z": lambda: "token"},
                )


class TestClientHeaders:
    """Tests related to client headers."""

    @pytest.mark.asyncio
    async def test_add_headers_success(self, mock_transport, tool_schema_minimal):
        """Tests that headers added via the deprecated add_headers are sent."""
        TOOL_NAME = "some_tool"
        manifest = ManifestSchema(
            serverVersion="0.0.0", tools={TOOL_NAME: tool_schema_minimal}
        )
        mock_transport.tool_get_mock.return_value = manifest

        with pytest.warns(DeprecationWarning):
            client = ToolboxClient(TEST_BASE_URL)
            client._ToolboxClient__transport = mock_transport
            client.add_headers({"X-Test-Header": "TestValue"})

        await client.load_tool(TOOL_NAME)
        mock_transport.tool_get_mock.assert_awaited_once_with(
            TOOL_NAME, {"X-Test-Header": "TestValue"}
        )
        await client.close()

    @pytest.mark.asyncio
<<<<<<< HEAD
    async def test_add_headers_duplicate_fail(self):
        """Tests that add_headers fails if a header is already registered."""
        with pytest.warns(DeprecationWarning):
            client = ToolboxClient(
                TEST_BASE_URL, client_headers={"X-Duplicate": "Original"}
            )
            with pytest.raises(
                ValueError,
                match="Client header\\(s\\) `X-Duplicate` already registered in the client.",
            ):
                client.add_headers({"X-Duplicate": "NewValue"})
        await client.close()
=======
    async def test_add_headers_success(
        self, aioresponses, test_tool_str, static_header
    ):
        """Tests adding headers after client initialization."""
        tool_name = "tool_after_add_headers"
        manifest = ManifestSchema(
            serverVersion="0.0.0", tools={tool_name: test_tool_str}
        )
        expected_payload = {"result": "added_ok"}

        get_callback = self.create_callback_factory(
            expected_header=static_header,
            callback_payload=manifest.model_dump(),
        )
        aioresponses.get(f"{TEST_BASE_URL}/api/tool/{tool_name}", callback=get_callback)

        post_callback = self.create_callback_factory(
            expected_header=static_header,
            callback_payload=expected_payload,
        )
        aioresponses.post(
            f"{TEST_BASE_URL}/api/tool/{tool_name}/invoke", callback=post_callback
        )

        async with ToolboxClient(TEST_BASE_URL) as client:
            with pytest.warns(
                DeprecationWarning,
                match="Use the `client_headers` parameter in the ToolboxClient constructor instead.",
            ):
                client.add_headers(static_header)
            assert client._ToolboxClient__client_headers == static_header

            tool = await client.load_tool(tool_name)
            result = await tool(param1="test")
            assert result == expected_payload["result"]

    @pytest.mark.asyncio
    async def test_add_headers_deprecation_warning(self):
        """Tests that add_headers issues a DeprecationWarning."""
        async with ToolboxClient(TEST_BASE_URL) as client:
            with pytest.warns(
                DeprecationWarning,
                match="Use the `client_headers` parameter in the ToolboxClient constructor instead.",
            ):
                client.add_headers({"X-Deprecated-Test": "value"})

    @pytest.mark.asyncio
    async def test_add_headers_duplicate_fail(self, static_header):
        """Tests that adding a duplicate header via add_headers raises
        ValueError."""
        async with ToolboxClient(TEST_BASE_URL, client_headers=static_header) as client:
            with pytest.warns(
                DeprecationWarning,
                match="Use the `client_headers` parameter in the ToolboxClient constructor instead.",
            ):
                with pytest.raises(
                    ValueError,
                    match=f"Client header\\(s\\) `X-Static-Header` already registered",
                ):
                    client.add_headers(static_header)
>>>>>>> f07d4b34
<|MERGE_RESOLUTION|>--- conflicted
+++ resolved
@@ -527,20 +527,122 @@
         await client.close()
 
     @pytest.mark.asyncio
-<<<<<<< HEAD
-    async def test_add_headers_duplicate_fail(self):
-        """Tests that add_headers fails if a header is already registered."""
-        with pytest.warns(DeprecationWarning):
-            client = ToolboxClient(
-                TEST_BASE_URL, client_headers={"X-Duplicate": "Original"}
-            )
-            with pytest.raises(
-                ValueError,
-                match="Client header\\(s\\) `X-Duplicate` already registered in the client.",
-            ):
-                client.add_headers({"X-Duplicate": "NewValue"})
-        await client.close()
-=======
+    async def test_load_tool_with_sync_callable_headers(
+        self,
+        aioresponses,
+        test_tool_str,
+        sync_callable_header,
+        sync_callable_header_value,
+    ):
+        """Tests loading and invoking a tool with sync callable client
+        headers."""
+        tool_name = "tool_with_sync_callable_headers"
+        manifest = ManifestSchema(
+            serverVersion="0.0.0", tools={tool_name: test_tool_str}
+        )
+        expected_payload = {"result": "ok_sync"}
+        header_key = list(sync_callable_header.keys())[0]
+        header_mock = sync_callable_header[header_key]
+        resolved_header = {header_key: sync_callable_header_value}
+
+        get_callback = self.create_callback_factory(
+            expected_header=resolved_header,
+            callback_payload=manifest.model_dump(),
+        )
+        aioresponses.get(f"{TEST_BASE_URL}/api/tool/{tool_name}", callback=get_callback)
+
+        post_callback = self.create_callback_factory(
+            expected_header=resolved_header,
+            callback_payload=expected_payload,
+        )
+        aioresponses.post(
+            f"{TEST_BASE_URL}/api/tool/{tool_name}/invoke", callback=post_callback
+        )
+
+        async with ToolboxClient(
+            TEST_BASE_URL, client_headers=sync_callable_header
+        ) as client:
+            tool = await client.load_tool(tool_name)
+            header_mock.assert_called_once()  # GET
+
+            header_mock.reset_mock()  # Reset before invoke
+
+            result = await tool(param1="test")
+            assert result == expected_payload["result"]
+            header_mock.assert_called_once()  # POST/invoke
+
+    @pytest.mark.asyncio
+    async def test_load_tool_with_async_callable_headers(
+        self,
+        aioresponses,
+        test_tool_str,
+        async_callable_header,
+        async_callable_header_value,
+    ):
+        """Tests loading and invoking a tool with async callable client
+        headers."""
+        tool_name = "tool_with_async_callable_headers"
+        manifest = ManifestSchema(
+            serverVersion="0.0.0", tools={tool_name: test_tool_str}
+        )
+        expected_payload = {"result": "ok_async"}
+
+        header_key = list(async_callable_header.keys())[0]
+        header_mock: AsyncMock = async_callable_header[header_key]  # Get the AsyncMock
+
+        # Calculate expected result using the VALUE fixture
+        resolved_header = {header_key: async_callable_header_value}
+
+        get_callback = self.create_callback_factory(
+            expected_header=resolved_header,
+            callback_payload=manifest.model_dump(),
+        )
+        aioresponses.get(f"{TEST_BASE_URL}/api/tool/{tool_name}", callback=get_callback)
+
+        post_callback = self.create_callback_factory(
+            expected_header=resolved_header,
+            callback_payload=expected_payload,
+        )
+        aioresponses.post(
+            f"{TEST_BASE_URL}/api/tool/{tool_name}/invoke", callback=post_callback
+        )
+
+        async with ToolboxClient(
+            TEST_BASE_URL, client_headers=async_callable_header
+        ) as client:
+            tool = await client.load_tool(tool_name)
+            header_mock.assert_awaited_once()  # GET
+
+            header_mock.reset_mock()
+
+            result = await tool(param1="test")
+            assert result == expected_payload["result"]
+            header_mock.assert_awaited_once()  # POST/invoke
+
+    @pytest.mark.asyncio
+    async def test_load_toolset_with_headers(
+        self, aioresponses, test_tool_str, static_header
+    ):
+        """Tests loading a toolset with client headers."""
+        toolset_name = "toolset_with_headers"
+        tool_name = "tool_in_set"
+        manifest = ManifestSchema(
+            serverVersion="0.0.0", tools={tool_name: test_tool_str}
+        )
+
+        get_callback = self.create_callback_factory(
+            expected_header=static_header,
+            callback_payload=manifest.model_dump(),
+        )
+        aioresponses.get(
+            f"{TEST_BASE_URL}/api/toolset/{toolset_name}", callback=get_callback
+        )
+        async with ToolboxClient(TEST_BASE_URL, client_headers=static_header) as client:
+            tools = await client.load_toolset(toolset_name)
+            assert len(tools) == 1
+            assert tools[0].__name__ == tool_name
+
+    @pytest.mark.asyncio
     async def test_add_headers_success(
         self, aioresponses, test_tool_str, static_header
     ):
@@ -600,5 +702,4 @@
                     ValueError,
                     match=f"Client header\\(s\\) `X-Static-Header` already registered",
                 ):
-                    client.add_headers(static_header)
->>>>>>> f07d4b34
+                    client.add_headers(static_header)