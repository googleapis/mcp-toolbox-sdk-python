--- conflicted
+++ resolved
@@ -473,7 +473,6 @@
         tool_instance.add_auth_token_getters(new_auth_getters_causing_conflict)
 
 
-<<<<<<< HEAD
 @pytest.mark.asyncio
 async def test_auth_token_overrides_client_header(
     http_session: ClientSession,
@@ -532,37 +531,6 @@
         )
 
 
-def test_add_auth_token_getters_unused_token(
-    http_session: ClientSession,
-    sample_tool_params: list[ParameterSchema],
-    sample_tool_description: str,
-    unused_auth_getters: Mapping[str, Callable[[], str]],
-):
-    """
-    Tests ValueError when add_auth_token_getters is called with a getter for
-    an unused authentication service.
-    """
-    tool_instance = ToolboxTool(
-        session=http_session,
-        base_url=HTTPS_BASE_URL,
-        name=TEST_TOOL_NAME,
-        description=sample_tool_description,
-        params=sample_tool_params,
-        required_authn_params={},
-        required_authz_tokens=[],
-        auth_service_token_getters={},
-        bound_params={},
-        client_headers={},
-    )
-
-    expected_error_message = "Authentication source\(s\) \`unused-auth-service\` unused by tool \`sample_tool\`."
-
-    with pytest.raises(ValueError, match=expected_error_message):
-        tool_instance.add_auth_token_getters(unused_auth_getters)
-
-
-=======
->>>>>>> dccaf1bd
 def test_add_auth_token_getter_unused_token(
     http_session: ClientSession,
     sample_tool_params: list[ParameterSchema],
