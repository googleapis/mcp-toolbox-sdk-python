--- conflicted
+++ resolved
@@ -525,330 +525,4 @@
         tool_instance.add_auth_token_getter(
             next(iter(unused_auth_getters)),
             unused_auth_getters[next(iter(unused_auth_getters))],
-<<<<<<< HEAD
-        )
-
-
-def test_toolbox_tool_name_property(toolbox_tool: ToolboxTool):
-    """Tests the _name property."""
-    assert toolbox_tool._name == TEST_TOOL_NAME
-
-
-def test_toolbox_tool_description_property(toolbox_tool: ToolboxTool):
-    """Tests the _description property."""
-    assert (
-        toolbox_tool._description
-        == "A sample tool that processes a message and a count."
-    )
-
-
-def test_toolbox_tool_params_property(
-    toolbox_tool: ToolboxTool, sample_tool_params: list[ParameterSchema]
-):
-    """Tests the _params property returns a deep copy."""
-    params_copy = toolbox_tool._params
-    assert params_copy == sample_tool_params
-    assert (
-        params_copy is not toolbox_tool._ToolboxTool__params
-    )  # Ensure it's a deepcopy
-    # Verify modifying the copy does not affect the original
-    params_copy.append(
-        ParameterSchema(name="new_param", type="integer", description="A new parameter")
-    )
-    assert (
-        len(toolbox_tool._ToolboxTool__params) == 2
-    )  # Original should remain unchanged
-
-
-def test_toolbox_tool_bound_params_property(toolbox_tool: ToolboxTool):
-    """Tests the _bound_params property returns an immutable MappingProxyType."""
-    bound_params = toolbox_tool._bound_params
-    assert bound_params == {"fixed_param": "fixed_value"}
-    assert isinstance(bound_params, MappingProxyType)
-    # Verify immutability
-    with pytest.raises(TypeError):
-        bound_params["new_param"] = "new_value"
-
-
-def test_toolbox_tool_required_authn_params_property(
-    toolbox_tool: ToolboxTool,
-):
-    """Tests the _required_authn_params property returns an immutable MappingProxyType."""
-    required_authn_params = toolbox_tool._required_authn_params
-    assert required_authn_params == {"message": ["service_a"]}
-    assert isinstance(required_authn_params, MappingProxyType)
-    # Verify immutability
-    with pytest.raises(TypeError):
-        required_authn_params["new_param"] = ["new_service"]
-
-
-def test_toolbox_tool_required_authz_tokens_property(
-    toolbox_tool: ToolboxTool,
-):
-    """Tests the _required_authz_tokens property returns an immutable MappingProxyType."""
-    required_authz_tokens = toolbox_tool._required_authz_tokens
-    assert required_authz_tokens == ("service_b",)
-    assert isinstance(required_authz_tokens, tuple)
-    # Verify immutability
-    with pytest.raises(TypeError):
-        required_authz_tokens[0] = "new_service"
-
-
-def test_toolbox_tool_auth_service_token_getters_property(
-    toolbox_tool: ToolboxTool,
-):
-    """Tests the _auth_service_token_getters property returns an immutable MappingProxyType."""
-    auth_getters = toolbox_tool._auth_service_token_getters
-    assert "service_x" in auth_getters
-    assert auth_getters["service_x"]() == "token_x"
-    assert isinstance(auth_getters, MappingProxyType)
-    # Verify immutability
-    with pytest.raises(TypeError):
-        auth_getters["new_service"] = lambda: "new_token"
-
-
-def test_toolbox_tool_client_headers_property(toolbox_tool: ToolboxTool):
-    """Tests the _client_headers property returns an immutable MappingProxyType."""
-    client_headers = toolbox_tool._client_headers
-    assert client_headers == {"X-Test-Client": "client_header_value"}
-    assert isinstance(client_headers, MappingProxyType)
-    # Verify immutability
-    with pytest.raises(TypeError):
-        client_headers["new_header"] = "new_value"
-
-
-def test_bind_param_success(
-    http_session: ClientSession,
-    sample_tool_params: list[ParameterSchema],
-    sample_tool_description: str,
-):
-    """Tests successfully binding a single parameter."""
-    transport = ToolboxTransport(HTTPS_BASE_URL, http_session)
-    original_tool = ToolboxTool(
-        transport=transport,
-        name=TEST_TOOL_NAME,
-        description=sample_tool_description,
-        params=sample_tool_params,
-        required_authn_params={},
-        required_authz_tokens=[],
-        auth_service_token_getters={},
-        bound_params={},
-        client_headers={},
-    )
-    # Bind the 'count' parameter to a fixed value
-    bound_tool = original_tool.bind_param("count", 10)
-
-    # Assert immutability: a new object is returned
-    assert bound_tool is not original_tool
-
-    # Assert original tool is unchanged
-    assert not original_tool._bound_params
-    assert "count" in original_tool.__signature__.parameters
-
-    # Assert new tool has the parameter bound
-    assert bound_tool._bound_params == {"count": 10}
-    # Assert signature of the new tool is updated
-    assert "count" not in bound_tool.__signature__.parameters
-    assert "message" in bound_tool.__signature__.parameters
-
-
-def test_bind_params_success_multiple(
-    http_session: ClientSession,
-    sample_tool_params: list[ParameterSchema],
-    sample_tool_description: str,
-):
-    """Tests successfully binding multiple parameters at once."""
-    transport = ToolboxTransport(HTTPS_BASE_URL, http_session)
-    original_tool = ToolboxTool(
-        transport=transport,
-        name=TEST_TOOL_NAME,
-        description=sample_tool_description,
-        params=sample_tool_params,
-        required_authn_params={},
-        required_authz_tokens=[],
-        auth_service_token_getters={},
-        bound_params={},
-        client_headers={},
-    )
-
-    # Bind both parameters
-    bound_tool = original_tool.bind_params({"message": "fixed", "count": 20})
-
-    assert bound_tool is not original_tool
-    assert bound_tool._bound_params == {"message": "fixed", "count": 20}
-
-    # Assert signature is now empty of these parameters
-    assert not bound_tool.__signature__.parameters
-
-
-def test_bind_param_chaining(
-    http_session: ClientSession,
-    sample_tool_params: list[ParameterSchema],
-    sample_tool_description: str,
-):
-    """Tests that binding parameters can be chained."""
-    transport = ToolboxTransport(HTTPS_BASE_URL, http_session)
-    original_tool = ToolboxTool(
-        transport=transport,
-        name=TEST_TOOL_NAME,
-        description=sample_tool_description,
-        params=sample_tool_params,
-        required_authn_params={},
-        required_authz_tokens=[],
-        auth_service_token_getters={},
-        bound_params={},
-        client_headers={},
-    )
-
-    # Chain binding calls
-    final_tool = original_tool.bind_param("count", 50).bind_param("message", "chained")
-
-    assert final_tool._bound_params == {"count": 50, "message": "chained"}
-    assert not final_tool.__signature__.parameters
-
-
-def test_bind_param_error_non_existent(
-    http_session: ClientSession,
-    sample_tool_params: list[ParameterSchema],
-    sample_tool_description: str,
-):
-    """Tests ValueError when trying to bind a parameter that does not exist."""
-    transport = ToolboxTransport(HTTPS_BASE_URL, http_session)
-    tool = ToolboxTool(
-        transport=transport,
-        name=TEST_TOOL_NAME,
-        description=sample_tool_description,
-        params=sample_tool_params,
-        required_authn_params={},
-        required_authz_tokens=[],
-        auth_service_token_getters={},
-        bound_params={},
-        client_headers={},
-    )
-
-    with pytest.raises(
-        ValueError, match="unable to bind parameters: no parameter named non_existent"
-    ):
-        tool.bind_param("non_existent", "value")
-
-
-def test_bind_param_error_rebind(
-    http_session: ClientSession,
-    sample_tool_params: list[ParameterSchema],
-    sample_tool_description: str,
-):
-    """Tests ValueError when trying to re-bind an already bound parameter."""
-    transport = ToolboxTransport(HTTPS_BASE_URL, http_session)
-    tool = ToolboxTool(
-        transport=transport,
-        name=TEST_TOOL_NAME,
-        description=sample_tool_description,
-        params=sample_tool_params,
-        required_authn_params={},
-        required_authz_tokens=[],
-        auth_service_token_getters={},
-        bound_params={},
-        client_headers={},
-    )
-
-    bound_tool = tool.bind_param("message", "first_value")
-
-    with pytest.raises(
-        ValueError,
-        match="cannot re-bind parameter: parameter 'message' is already bound",
-    ):
-        bound_tool.bind_param("message", "second_value")
-
-
-@pytest.mark.asyncio
-async def test_call_with_bound_param(
-    http_session: ClientSession,
-    sample_tool_params: list[ParameterSchema],
-    sample_tool_description: str,
-):
-    """Tests calling a tool after a parameter has been bound."""
-    tool_name = TEST_TOOL_NAME
-    base_url = HTTPS_BASE_URL
-    invoke_url = f"{base_url}/api/tool/{tool_name}/invoke"
-
-    # The final payload should include the bound param and the called param
-    expected_payload = {"count": 100, "message": "hello from call"}
-    mock_response = {"result": "Success"}
-
-    with aioresponses() as m:
-        m.post(invoke_url, status=200, payload=mock_response)
-        transport = ToolboxTransport(base_url, http_session)
-        original_tool = ToolboxTool(
-            transport=transport,
-            name=tool_name,
-            description=sample_tool_description,
-            params=sample_tool_params,
-            required_authn_params={},
-            required_authz_tokens=[],
-            auth_service_token_getters={},
-            bound_params={},
-            client_headers={},
-        )
-
-        bound_tool = original_tool.bind_param("count", 100)
-
-        # Calling the bound tool should only require the remaining parameters
-        result = await bound_tool(message="hello from call")
-        assert result == mock_response["result"]
-
-        # Verify the call was made with the combined arguments
-        m.assert_called_once_with(
-            invoke_url, method="POST", json=expected_payload, headers={}
-        )
-
-        # It should now be an error to try to pass the bound parameter
-        with pytest.raises(TypeError):
-            await bound_tool(message="another call", count=99)
-
-
-@pytest.mark.asyncio
-async def test_call_with_callable_bound_param(
-    http_session: ClientSession,
-    sample_tool_params: list[ParameterSchema],
-    sample_tool_description: str,
-):
-    """Tests that if a bound parameter is a callable, it's resolved at call time."""
-    tool_name = TEST_TOOL_NAME
-    base_url = HTTPS_BASE_URL
-    invoke_url = f"{base_url}/api/tool/{tool_name}/invoke"
-
-    # Mock a callable that will be bound to a parameter
-    count_provider = Mock(return_value=25)
-
-    expected_payload = {"message": "dynamic", "count": 25}
-    mock_response = {"result": "OK"}
-
-    with aioresponses() as m:
-        m.post(invoke_url, status=200, payload=mock_response)
-        transport = ToolboxTransport(base_url, http_session)
-        original_tool = ToolboxTool(
-            transport=transport,
-            name=tool_name,
-            description=sample_tool_description,
-            params=sample_tool_params,
-            required_authn_params={},
-            required_authz_tokens=[],
-            auth_service_token_getters={},
-            bound_params={},
-            client_headers={},
-        )
-
-        bound_tool = original_tool.bind_param("count", count_provider)
-
-        # Call the tool. The 'count_provider' should be invoked.
-        await bound_tool(message="dynamic")
-
-        # Assert that the callable was called exactly once
-        count_provider.assert_called_once()
-
-        # Assert that the payload sent to the server used the value from the callable
-        m.assert_called_once_with(
-            invoke_url, method="POST", json=expected_payload, headers={}
-=======
->>>>>>> f07d4b34
         )