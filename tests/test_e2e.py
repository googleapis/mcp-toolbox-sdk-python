# Copyright 2024 Google LLC
#
# Licensed under the Apache License, Version 2.0 (the "License");
# you may not use this file except in compliance with the License.
# You may obtain a copy of the License at
#
#     http://www.apache.org/licenses/LICENSE-2.0
#
# Unless required by applicable law or agreed to in writing, software
# distributed under the License is distributed on an "AS IS" BASIS,
# WITHOUT WARRANTIES OR CONDITIONS OF ANY KIND, either express or implied.
# See the License for the specific language governing permissions and
# limitations under the License.

"""End-to-end tests for the toolbox SDK interacting with the toolbox server.

This file covers the following use cases:

1. Loading a tool.
2. Loading a specific toolset.
3. Loading the default toolset (contains all tools).
4. Running a tool with
    a. Missing params.
    b. Wrong param type.
5. Running a tool with no required auth, with auth provided.
6. Running a tool with required auth:
    a. No auth provided.
    b. Wrong auth provided: The tool requires a different authentication
                            than the one provided.
    c. Correct auth provided.
7. Running a tool with a parameter that requires auth:
    a. No auth provided.
    b. Correct auth provided.
    c. Auth provided does not contain the required claim.
"""

import pytest
import pytest_asyncio
from aiohttp import ClientResponseError
from pydantic import ValidationError

from toolbox_langchain.client import ToolboxClient


@pytest.mark.asyncio
@pytest.mark.usefixtures("toolbox_server")
class TestE2EClientAsync:
    @pytest.fixture(scope="function")
    def toolbox(self):
        """Provides a ToolboxClient instance for each test."""
        toolbox = ToolboxClient("http://localhost:5000")
        return toolbox

    @pytest_asyncio.fixture(scope="function")
    async def get_n_rows_tool(self, toolbox):
        tool = await toolbox.aload_tool("get-n-rows")
        assert tool._ToolboxTool__async_tool._AsyncToolboxTool__name == "get-n-rows"
        return tool

    #### Basic e2e tests
    @pytest.mark.parametrize(
        "toolset_name, expected_length, expected_tools",
        [
            ("my-toolset", 1, ["get-row-by-id"]),
            ("my-toolset-2", 2, ["get-n-rows", "get-row-by-id"]),
        ],
    )
    async def test_aload_toolset_specific(
        self, toolbox, toolset_name, expected_length, expected_tools
    ):
        toolset = await toolbox.aload_toolset(toolset_name)
        assert len(toolset) == expected_length
        for tool in toolset:
            name = tool._ToolboxTool__async_tool._AsyncToolboxTool__name
            assert name in expected_tools

    async def test_aload_toolset_all(self, toolbox):
        toolset = await toolbox.aload_toolset()
        assert len(toolset) == 5
        tool_names = [
            "get-n-rows",
            "get-row-by-id",
            "get-row-by-id-auth",
            "get-row-by-email-auth",
            "get-row-by-content-auth",
        ]
        for tool in toolset:
            name = tool._ToolboxTool__async_tool._AsyncToolboxTool__name
            assert name in tool_names

    async def test_run_tool_async(self, get_n_rows_tool):
        response = await get_n_rows_tool.ainvoke({"num_rows": "2"})
        result = response["result"]

        assert "row1" in result
        assert "row2" in result
        assert "row3" not in result

    async def test_run_tool_sync(self, get_n_rows_tool):
        response = get_n_rows_tool.invoke({"num_rows": "2"})
        result = response["result"]

        assert "row1" in result
        assert "row2" in result
        assert "row3" not in result

    async def test_run_tool_missing_params(self, get_n_rows_tool):
        with pytest.raises(ValidationError, match="Field required"):
            await get_n_rows_tool.ainvoke({})

    async def test_run_tool_wrong_param_type(self, get_n_rows_tool):
        with pytest.raises(ValidationError, match="Input should be a valid string"):
            await get_n_rows_tool.ainvoke({"num_rows": 2})

    ##### Auth tests
<<<<<<< HEAD
    @pytest.mark.asyncio
=======
    @pytest.mark.skip(reason="b/389574566")
>>>>>>> 8a17e912
    async def test_run_tool_unauth_with_auth(self, toolbox, auth_token2):
        """Tests running a tool that doesn't require auth, with auth provided."""
        tool = await toolbox.aload_tool(
            "get-row-by-id", auth_tokens={"my-test-auth": lambda: auth_token2}
        )
        response = await tool.ainvoke({"id": "2"})
        assert "row2" in response["result"]

    async def test_run_tool_no_auth(self, toolbox):
        """Tests running a tool requiring auth without providing auth."""
        tool = await toolbox.aload_tool(
            "get-row-by-id-auth",
        )
        with pytest.raises(ClientResponseError, match="401, message='Unauthorized'"):
            await tool.ainvoke({"id": "2"})

    async def test_run_tool_wrong_auth(self, toolbox, auth_token2):
        """Tests running a tool with incorrect auth."""
        tool = await toolbox.aload_tool(
            "get-row-by-id-auth",
        )
        auth_tool = tool.add_auth_token("my-test-auth", lambda: auth_token2)
        # TODO: Fix error message (b/389577313)
        with pytest.raises(ClientResponseError, match="400, message='Bad Request'"):
            await auth_tool.ainvoke({"id": "2"})

    async def test_run_tool_auth(self, toolbox, auth_token1):
        """Tests running a tool with correct auth."""
        tool = await toolbox.aload_tool(
            "get-row-by-id-auth",
        )
        auth_tool = tool.add_auth_token("my-test-auth", lambda: auth_token1)
        response = await auth_tool.ainvoke({"id": "2"})
        assert "row2" in response["result"]

    async def test_run_tool_param_auth_no_auth(self, toolbox):
        """Tests running a tool with a param requiring auth, without auth."""
        tool = await toolbox.aload_tool("get-row-by-email-auth")
        with pytest.raises(
            PermissionError,
            match="Parameter\(s\) `email` of tool get-row-by-email-auth require authentication\, but no valid authentication sources are registered\. Please register the required sources before use\.",
        ):
            await tool.ainvoke({"email": ""})

    async def test_run_tool_param_auth(self, toolbox, auth_token1):
        """Tests running a tool with a param requiring auth, with correct auth."""
        tool = await toolbox.aload_tool(
            "get-row-by-email-auth", auth_tokens={"my-test-auth": lambda: auth_token1}
        )
        response = await tool.ainvoke({})
        result = response["result"]
        assert "row4" in result
        assert "row5" in result
        assert "row6" in result

    async def test_run_tool_param_auth_no_field(self, toolbox, auth_token1):
        """Tests running a tool with a param requiring auth, with insufficient auth."""
        tool = await toolbox.aload_tool(
            "get-row-by-content-auth", auth_tokens={"my-test-auth": lambda: auth_token1}
        )
        with pytest.raises(ClientResponseError, match="400, message='Bad Request'"):
            await tool.ainvoke({})


@pytest.mark.usefixtures("toolbox_server")
class TestE2EClientSync:
    @pytest.fixture(scope="session")
    def toolbox(self):
        """Provides a ToolboxClient instance for each test."""
        toolbox = ToolboxClient("http://localhost:5000")
        return toolbox

    @pytest.fixture(scope="function")
    def get_n_rows_tool(self, toolbox):
        tool = toolbox.load_tool("get-n-rows")
        assert tool._ToolboxTool__async_tool._AsyncToolboxTool__name == "get-n-rows"
        return tool

    #### Basic e2e tests
    @pytest.mark.parametrize(
        "toolset_name, expected_length, expected_tools",
        [
            ("my-toolset", 1, ["get-row-by-id"]),
            ("my-toolset-2", 2, ["get-n-rows", "get-row-by-id"]),
        ],
    )
    def test_load_toolset_specific(
        self, toolbox, toolset_name, expected_length, expected_tools
    ):
        toolset = toolbox.load_toolset(toolset_name)
        assert len(toolset) == expected_length
        for tool in toolset:
            name = tool._ToolboxTool__async_tool._AsyncToolboxTool__name
            assert name in expected_tools

    def test_aload_toolset_all(self, toolbox):
        toolset = toolbox.load_toolset()
        assert len(toolset) == 5
        tool_names = [
            "get-n-rows",
            "get-row-by-id",
            "get-row-by-id-auth",
            "get-row-by-email-auth",
            "get-row-by-content-auth",
        ]
        for tool in toolset:
            name = tool._ToolboxTool__async_tool._AsyncToolboxTool__name
            assert name in tool_names

    @pytest.mark.asyncio
    async def test_run_tool_async(self, get_n_rows_tool):
        response = await get_n_rows_tool.ainvoke({"num_rows": "2"})
        result = response["result"]

        assert "row1" in result
        assert "row2" in result
        assert "row3" not in result

    def test_run_tool_sync(self, get_n_rows_tool):
        response = get_n_rows_tool.invoke({"num_rows": "2"})
        result = response["result"]

        assert "row1" in result
        assert "row2" in result
        assert "row3" not in result

    def test_run_tool_missing_params(self, get_n_rows_tool):
        with pytest.raises(ValidationError, match="Field required"):
            get_n_rows_tool.invoke({})

    def test_run_tool_wrong_param_type(self, get_n_rows_tool):
        with pytest.raises(ValidationError, match="Input should be a valid string"):
            get_n_rows_tool.invoke({"num_rows": 2})

    #### Auth tests
    @pytest.mark.skip(reason="b/389574566")
    def test_run_tool_unauth_with_auth(self, toolbox, auth_token2):
        """Tests running a tool that doesn't require auth, with auth provided."""
        tool = toolbox.load_tool(
            "get-row-by-id", auth_tokens={"my-test-auth": lambda: auth_token2}
        )
        response = tool.invoke({"id": "2"})
        assert "row2" in response["result"]

    def test_run_tool_no_auth(self, toolbox):
        """Tests running a tool requiring auth without providing auth."""
        tool = toolbox.load_tool(
            "get-row-by-id-auth",
        )
        with pytest.raises(ClientResponseError, match="401, message='Unauthorized'"):
            tool.invoke({"id": "2"})

    def test_run_tool_wrong_auth(self, toolbox, auth_token2):
        """Tests running a tool with incorrect auth."""
        tool = toolbox.load_tool(
            "get-row-by-id-auth",
        )
        auth_tool = tool.add_auth_token("my-test-auth", lambda: auth_token2)
        # TODO: Fix error message (b/389577313)
        with pytest.raises(ClientResponseError, match="400, message='Bad Request'"):
            auth_tool.invoke({"id": "2"})

    def test_run_tool_auth(self, toolbox, auth_token1):
        """Tests running a tool with correct auth."""
        tool = toolbox.load_tool(
            "get-row-by-id-auth",
        )
        auth_tool = tool.add_auth_token("my-test-auth", lambda: auth_token1)
        response = auth_tool.invoke({"id": "2"})
        assert "row2" in response["result"]

    def test_run_tool_param_auth_no_auth(self, toolbox):
        """Tests running a tool with a param requiring auth, without auth."""
        tool = toolbox.load_tool("get-row-by-email-auth")
        with pytest.raises(
            PermissionError,
            match="Parameter\(s\) `email` of tool get-row-by-email-auth require authentication\, but no valid authentication sources are registered\. Please register the required sources before use\.",
        ):
            tool.invoke({"email": ""})

    def test_run_tool_param_auth(self, toolbox, auth_token1):
        """Tests running a tool with a param requiring auth, with correct auth."""
        tool = toolbox.load_tool(
            "get-row-by-email-auth", auth_tokens={"my-test-auth": lambda: auth_token1}
        )
        response = tool.invoke({})
        result = response["result"]
        assert "row4" in result
        assert "row5" in result
        assert "row6" in result

    def test_run_tool_param_auth_no_field(self, toolbox, auth_token1):
        """Tests running a tool with a param requiring auth, with insufficient auth."""
        tool = toolbox.load_tool(
            "get-row-by-content-auth", auth_tokens={"my-test-auth": lambda: auth_token1}
        )
        with pytest.raises(ClientResponseError, match="400, message='Bad Request'"):
            tool.invoke({})<|MERGE_RESOLUTION|>--- conflicted
+++ resolved
@@ -113,11 +113,7 @@
             await get_n_rows_tool.ainvoke({"num_rows": 2})
 
     ##### Auth tests
-<<<<<<< HEAD
     @pytest.mark.asyncio
-=======
-    @pytest.mark.skip(reason="b/389574566")
->>>>>>> 8a17e912
     async def test_run_tool_unauth_with_auth(self, toolbox, auth_token2):
         """Tests running a tool that doesn't require auth, with auth provided."""
         tool = await toolbox.aload_tool(
